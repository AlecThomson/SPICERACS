--- conflicted
+++ resolved
@@ -64,13 +64,9 @@
     )
 
     parser.add_argument(
-<<<<<<< HEAD
-        "--dry_run", action="store_true", help="Don't launch rsync",
-=======
         "--dry_run",
         action="store_true",
         help="Don't launch rsync",
->>>>>>> e3057abe
     )
 
     parser.add_argument(
