"""
The interpolation works as follows:
Take pixels offsets x,y from reference pixel in input image, multiply by 
axis increments to get offx and offy. 

Then compute offset = arcsin(offx^2+offy^2) and angle=atan2(offx,offy), 
which should be the angular offset on the sky of the pixel position.
 
For the leakage image the inverse is used.
Take the offset and angle and turn them into pixel positions on the leakage map:
 
x = sin(offset)*cos(angle)/incx + refx
y = sin(offset)*sin(angle)/incy + refy
"""
import os
from IPython.core.pylabtools import figsize
import numpy as np
import warnings
from astropy.coordinates import SkyCoord
import astropy.units as u
import astropy
from astropy.io import fits
from astropy.wcs import WCS
from spiceracs.linmos import gen_seps
from spiceracs.utils import (
    tqdm_dask,
    get_db,
    test_db,
    coord_to_string,
    getfreq,
    chunk_dask,
)
from dask import delayed
from dask.distributed import LocalCluster, Client
import matplotlib.pyplot as plt
from shutil import copyfile
import time
from astropy.stats import sigma_clip, mad_std
from IPython import embed
import pandas as pd
from glob import glob


def make_plot(data, comp, imfile):

    fig, axs = plt.subplots(nrows=2, ncols=1, sharex=True, figsize=(10, 10))
    fig.suptitle(f"{comp['Gaussian_ID']} leakage")
    for i, s in enumerate(["q", "u"]):
        ax = axs[i]
        for beam, dat in data.items():
            freq = dat["freq"]
            frac = dat[f"{s}_image"] / dat["i_image"]
            filt = sigma_clip(frac, sigma=5, stdfunc=mad_std)
            frac[filt.mask] = np.nan
            (line,) = ax.step(
                freq,
                frac,
                label=f"beam {beam} -- off={dat['offset']:0.3f}, ang={dat['angle']:0.3f}",
            )
            ax.plot(freq, dat[f"{s}_holo"], ":", color=line.get_color())
        ax.set_ylabel(f"Stokes {s} [fractional]")

    plt.legend()
    plt.xlabel("Frequency [Hz]")

    outname = os.path.join("./", f"{comp['Gaussian_ID']}_leakage.pdf")
    plt.savefig(outname)
    plt.close()
    return outname


@delayed
def interpolate(field, comp, beams, cutdir, septab, holofile, verbose=True):
    beam = beams["beams"][field]

    ra = comp["RA"]
    dec = comp["Dec"]
    coord = SkyCoord(ra * u.deg, dec * u.deg)

    wcs_holo = WCS(holofile)
    incx, incy = astropy.wcs.utils.proj_plane_pixel_scales(wcs_holo.celestial)
    refx = int(wcs_holo.celestial.to_header()["CRPIX1"] - 1)
    refy = int(wcs_holo.celestial.to_header()["CRPIX2"] - 1)
    holo_data = fits.getdata(holofile)
    data = {}
    for bm in list(set(beam["beam_list"])):  # Ensure list of beams is unique!
        data.update({bm: {}})
        # imfile = beam[f'i_beam{bm}_image_file']
        try:
            imfile = glob(
                os.path.join(cutdir, f"{comp['Source_ID']}*beam{bm:02d}.conv.fits")
            )[0]
        except:
            print(f"No image file for source {comp['Source_ID']} beam {bm}")
            return

        freq = getfreq(imfile)
        wcs = WCS(imfile)
        sep = septab[bm]
        beamcoord = SkyCoord(sep["BEAM_RA"], sep["BEAM_DEC"], unit=(u.hourangle, u.deg))

        x, y = np.array(wcs.celestial.world_to_pixel(coord)).round().astype(int)

        offset = beamcoord.separation(coord).to(u.deg)
        angle = beamcoord.position_angle(coord).to(u.deg)

        data[bm].update({"offset": offset})
        data[bm].update({"angle": angle})

        x_holo = int(np.round(np.sin(offset) * np.sin(angle) / incx + refx))
        y_holo = int(np.round(np.sin(offset) * np.cos(angle) / incy + refy))
        # ell = offset * np.sin(angle)
        # emm = offset * np.cos(angle)
        # x_holo, y_holo = wcs_holo.celestial.world_to_array_index(SkyCoord(ell, emm))
        for i, s in enumerate(["i", "q", "u"]):
            # imfile = beam[f'{s}_beam{bm}_image_file']
            # imfile = os.path.join(os.path.abspath(cutdir), imfile)
            imfile = glob(f"{cutdir}/{comp['Source_ID']}*.{s}.*beam{bm:02d}.conv.fits")[
                0
            ]
            imdata = np.squeeze(fits.getdata(imfile))
            im_spec = imdata[:, y, x]
            filt = sigma_clip(im_spec, sigma=5, stdfunc=mad_std)
            im_spec[filt.mask] = np.nan
            holo_spec = holo_data[bm, i, :, y_holo, x_holo]

            data[bm].update({f"{s}_holo": holo_spec})
            data[bm].update({f"{s}_image": im_spec})
            data[bm].update({f"freq": freq})

    try:
        outname = make_plot(data, comp, imfile)
        # plotdir = os.path.join(os.path.join(cutdir, 'plots'), os.path.basename(outname))
        # copyfile(outname, plotdir)
    except Exception as e:
        print(f"No plot made : {e}")
        return


def main(
    field,
    datadir,
    client,
    host,
    holofile,
    username=None,
    password=None,
    verbose=True,
    snr_cut=None,
):
    scriptdir = os.path.dirname(os.path.realpath(__file__))
    beamseps = gen_seps(field)

    if datadir is not None:
        datadir = os.path.abspath(datadir)

    cutdir = os.path.abspath(os.path.join(datadir, "cutouts"))
    holofile = os.path.abspath(holofile)

    beams_col, island_col, comp_col = get_db(
        host=host, username=username, password=password
    )

    # Query the DB
    beam_query = {
        "$and": [{f"beams.{field}": {"$exists": True}}, {f"beams.{field}.DR1": True}]
    }
    island_ids = sorted(beams_col.distinct("Source_ID", beam_query))
    isl_query = {"Source_ID": {"$in": island_ids}}
    beams = pd.DataFrame(list(beams_col.find(isl_query).sort("Source_ID")))
    beams.set_index("Source_ID", drop=False, inplace=True)
    components = pd.DataFrame(
        list(
            comp_col.find(
                isl_query,
                # Only get required values
                {
                    "Source_ID": 1,
                    "Gaussian_ID": 1,
                    "RA": 1,
                    "Dec": 1,
                    "Noise": 1,
                    "Total_flux_Gaussian": 1,
                },
            ).sort("Source_ID")
        )
    )
    components.set_index("Source_ID", drop=False, inplace=True)
    component_ids = list(components["Gaussian_ID"])
    assert len(set(beams.index)) == len(set(components.index))

    outputs = []
    for i, c in components.iterrows():
        if snr_cut is not None:
            noise = c.Noise
            signal = c.Total_flux_Gaussian
            snr_total = signal / noise
            if snr_total < snr_cut:
                continue
        out = interpolate(
            field=field,
            comp=c,
            beams=beams.loc[c.Source_ID],
            cutdir=cutdir,
            septab=beamseps,
            holofile=holofile,
        )
        outputs.append(out)
    futures = chunk_dask(
        outputs=outputs,
        client=client,
        task_name="leakage plots",
        progress_text="Making leakage plots",
        verbose=verbose,
    )

    print("Comparing leakge done!")


def cli():
    """Command-line interface"""
    import argparse
    from astropy.utils.exceptions import AstropyWarning

    warnings.simplefilter("ignore", category=AstropyWarning)
    from astropy.io.fits.verify import VerifyWarning

    warnings.simplefilter("ignore", category=VerifyWarning)
    warnings.simplefilter("ignore", category=RuntimeWarning)
    # Help string to be shown using the -h option
    logostr = """
     mmm   mmm   mmm   mmm   mmm
     )-(   )-(   )-(   )-(   )-(
    ( S ) ( P ) ( I ) ( C ) ( E )
    |   | |   | |   | |   | |   |
    |___| |___| |___| |___| |___|
     mmm     mmm     mmm     mmm
     )-(     )-(     )-(     )-(
    ( R )   ( A )   ( C )   ( S )
    |   |   |   |   |   |   |   |
    |___|   |___|   |___|   |___|

    """

    # Help string to be shown using the -h option
    descStr = f"""
    {logostr}
    SPICE-RACS:
    Make leakage comparison plots.

    """

    # Parse the command line options
    parser = argparse.ArgumentParser(
        description=descStr, formatter_class=argparse.RawTextHelpFormatter
    )
    parser.add_argument(
        "field", metavar="field", type=str, help="RACS field - e.g. 2132-50A."
    )

    parser.add_argument(
        "datadir",
        metavar="datadir",
        type=str,
        help="Directory containing data cutout direcory (in datadir/cutouts).",
    )

    parser.add_argument("--holofile", type=str, help="Path to holography image")

    parser.add_argument(
        "--host", type=str, help="Host of mongodb.",
    )

    parser.add_argument(
        "--username", type=str, default=None, help="Username of mongodb."
    )

    parser.add_argument(
        "--password", type=str, default=None, help="Password of mongodb."
    )

    parser.add_argument(
        "-v", "--verbose", action="store_true", help="Verbose output [False]."
    )

    parser.add_argument("--snr", type=float, default=None, help="SNR cut (full band).")

    args = parser.parse_args()

<<<<<<< HEAD
    cluster = LocalCluster(n_workers=10, threads_per_worker=1,)
=======
    cluster = LocalCluster(
        n_workers=10,
        threads_per_worker=1,
    )
>>>>>>> e3057abe
    client = Client(cluster)

    main(
        field=args.field,
        datadir=args.datadir,
        client=client,
        host=args.host,
        holofile=args.holofile,
        username=args.username,
        password=args.password,
        verbose=args.verbose,
        snr_cut=args.snr,
    )
    client.close()


if __name__ == "__main__":
    cli()<|MERGE_RESOLUTION|>--- conflicted
+++ resolved
@@ -1,14 +1,14 @@
 """
 The interpolation works as follows:
-Take pixels offsets x,y from reference pixel in input image, multiply by 
-axis increments to get offx and offy. 
-
-Then compute offset = arcsin(offx^2+offy^2) and angle=atan2(offx,offy), 
+Take pixels offsets x,y from reference pixel in input image, multiply by
+axis increments to get offx and offy.
+
+Then compute offset = arcsin(offx^2+offy^2) and angle=atan2(offx,offy),
 which should be the angular offset on the sky of the pixel position.
- 
+
 For the leakage image the inverse is used.
 Take the offset and angle and turn them into pixel positions on the leakage map:
- 
+
 x = sin(offset)*cos(angle)/incx + refx
 y = sin(offset)*sin(angle)/incy + refy
 """
@@ -287,14 +287,10 @@
 
     args = parser.parse_args()
 
-<<<<<<< HEAD
-    cluster = LocalCluster(n_workers=10, threads_per_worker=1,)
-=======
     cluster = LocalCluster(
         n_workers=10,
         threads_per_worker=1,
     )
->>>>>>> e3057abe
     client = Client(cluster)
 
     main(
