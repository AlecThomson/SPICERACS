#!/usr/bin/env python3
import pymongo
import numpy as np
from tqdm.auto import tqdm, trange
from spiceracs.utils import getdata, MyEncoder
import json
import matplotlib.pyplot as plt
from astropy.io import fits
from astropy.wcs import WCS
from spiceracs.utils import get_db
from astropy.coordinates import SkyCoord
import astropy.units as units
import astropy


def makesurf(start, stop, field, datadir, save_plots=True, data=None):
    # myquery = {'rmsynth1d': True}
    query = {
        "$and": [{f"beams.{field}": {"$exists": True}}, {f"beams.{field}.DR1": True}]
    }

    beams = list(beams_col.find(query).sort("Source_ID"))
    island_ids = sorted(beams_col.distinct("Source_ID", query))

    query = {"Source_ID": {"$in": island_ids}}
    # myquery = {'rmsynth1d': True}
    components = list(comp_col.find(query).sort("Source_ID"))
    ras, decs, freqs, stokeis, stokeqs, stokeus = [], [], [], [], [], []
    specs = []
    for i, comp in enumerate(tqdm(components)):

        iname = comp["Source_ID"]
        cname = comp["Gaussian_ID"]
        spectra = f"{datadir}/cutouts/{iname}/{cname}.dat"
        if data is None:
            try:
                freq, iarr, qarr, uarr, rmsi, rmsq, rmsu = np.loadtxt(spectra).T
                specs.append([freq, iarr, qarr, uarr, rmsi, rmsq, rmsu])
            except Exception as e:
                print(f"Could not find '{spectra}': {e}")
                continue
        else:
            try:
                freq, iarr, qarr, uarr, rmsi, rmsq, rmsu = data[i]
            except IndexError:
                continue
        ras.append(comp["RA"])
        decs.append(comp["Dec"])
        freqs.append(np.nanmean(freq[start:stop]))
        stokeis.append(np.nansum(iarr[start:stop]))
        stokeqs.append(np.nansum(qarr[start:stop]))
        stokeus.append(np.nansum(uarr[start:stop]))

    ras = np.array(ras)
    decs = np.array(decs)
    stokeis = np.array(stokeis)
    stokeqs = np.array(stokeqs)
    stokeus = np.array(stokeus)
    freqs = np.nanmean(np.array(freqs))
    print("freq is ", freqs)
    coords = SkyCoord(ras * units.deg, decs * units.deg)
    wcs = WCS(
        f"/group/askap/athomson/projects/RACS/CI0_mosaic_1.0/RACS_test4_1.05_{field}.fits"
    )
    x, y = wcs.celestial.world_to_pixel(coords)
    # Parse out data
    x_raw = x  # ra
    y_raw = y  # dec
    q_raw = stokeqs / stokeis  # Q/I
    u_raw = stokeus / stokeis  # U/I

    # Kill nans
    good_idxs = (~np.isnan(q_raw)) & (~np.isnan(u_raw))

    # Use good data only
    x = x_raw[good_idxs]
    y = y_raw[good_idxs]
    q = q_raw[good_idxs]
    u = u_raw[good_idxs]

    # x = x/60**2 #get emil's pixel positions in degs
    # y = y/60**2 #get emil's pixel positions in degs
    p = np.sqrt(q.astype(float) ** 2 + u.astype(float) ** 2)

    # Imports
    from scipy.spatial import distance_matrix

    # Settings
    pixelscales = astropy.wcs.utils.proj_plane_pixel_scales(wcs)
    dperpix = pixelscales[1]
    d = (1 / 60) * 15 / dperpix  # Radius for circular estimator sliding window aperture
    trim_mean_frac = (
        0.2  # frac of data points to chop from each end of frac Stokes value dist
    )
    # Minimum number of sources required in the sliding aperture to return a non-nan estimate of the local leakage
    min_data_points_in_aperture = 5
    grid_point_sep_deg = d / 4

    # Define functions
    def trim_mean(x):
        from scipy import stats

        return stats.trim_mean(x, trim_mean_frac)

    # Positions of measured leakages
    pos_measurements = np.array(list(zip(x, y)))

    # Positions of grid points to derive leakage estimates at
    xnew = np.arange(np.min(x), np.max(x) + grid_point_sep_deg, grid_point_sep_deg)
    ynew = np.arange(np.min(y), np.max(y) + grid_point_sep_deg, grid_point_sep_deg)
    print(len(xnew), len(ynew))
    xxnew, yynew = np.meshgrid(xnew, ynew)
    pos_estimator_grid = np.array([[a, b] for a in xnew for b in ynew])

    # Calculate pair-wise distances between the two sets of coordinate pairs
    print("\nDeriving pair-wise distance matrix...")
    pair_dist = distance_matrix(pos_estimator_grid, pos_measurements)
    print("Done.\n")

    # Collect leakage values nearby each grid point
    q_estimates = []
    u_estimates = []
    p_estimates = []
    num_points_in_aperture_list = []  # Init collectors

    print("\nDeriving robust leakage estimates for interpolation grid...")
    for row_idx, row in enumerate(tqdm(pair_dist)):

        # Guide to where we're at
        # if row_idx%100==0:
        # 	print('Processing row %d of %d'%(row_idx,len(pair_dist)))

        # idxs of poitns within d degs
        idxs_of_points_in_aperture = np.argwhere(row < d)
        # collect data points for sources in aperture
        q_of_points_in_aperture = q[idxs_of_points_in_aperture]
        u_of_points_in_aperture = u[idxs_of_points_in_aperture]
        p_of_points_in_aperture = p[idxs_of_points_in_aperture]
        # robust estimator of central value of dist
        if len(q_of_points_in_aperture) >= min_data_points_in_aperture:
            est_q_leak_of_points_in_aperture = trim_mean(q_of_points_in_aperture)
            q_estimates.append(est_q_leak_of_points_in_aperture)
            num_points_in_aperture_list.append(len(q_of_points_in_aperture))
        else:
            q_estimates.append(np.nan)
        if len(u_of_points_in_aperture) >= min_data_points_in_aperture:
            est_u_leak_of_points_in_aperture = trim_mean(u_of_points_in_aperture)
            u_estimates.append(est_u_leak_of_points_in_aperture)
        else:
            u_estimates.append(np.nan)
        if len(p_of_points_in_aperture) >= min_data_points_in_aperture:
            est_p_leak_of_points_in_aperture = trim_mean(p_of_points_in_aperture)
            p_estimates.append(est_p_leak_of_points_in_aperture)
        else:
            p_estimates.append(np.nan)

    q_estimates_arr = np.array(q_estimates)
    u_estimates_arr = np.array(u_estimates)
    p_estimates_arr = np.array(p_estimates)

    print(
        "\nThe mean number of points in each aperture of %.2f degs was %d\n"
        % (d, np.nanmean(num_points_in_aperture_list))
    )

    # plot results
    fig = plt.figure(figsize=(10, 10))
<<<<<<< HEAD
    ax = fig.add_subplot(111,)
=======
    ax = fig.add_subplot(
        111,
    )
>>>>>>> e3057abe
    # q_leakage_map = np.rot90(q_estimates_arr.reshape((len(xnew),len(ynew))).astype(float),k=3)
    q_leakage_map = np.rot90(
        q_estimates_arr.reshape((len(xnew), len(ynew))).astype(float), k=3
    )
    im = ax.imshow(
        q_leakage_map, origin="lower", vmin=-0.05, vmax=0.05, cmap="coolwarm"
    )
    fig.colorbar(im, label="Q/I")
    ax.set_aspect("equal", "box")
    ax.invert_xaxis()
    if save_plots:
        plt.savefig(f"q_leakage_{field}.png")
    # plt.xlim(-10,60)
    # plt.ylim(-10,40)

    fig = plt.figure(figsize=(10, 10))
<<<<<<< HEAD
    ax = fig.add_subplot(111,)
=======
    ax = fig.add_subplot(
        111,
    )
>>>>>>> e3057abe
    u_leakage_map = np.rot90(
        u_estimates_arr.reshape((len(xnew), len(ynew))).astype(float), k=3
    )
    im = ax.imshow(
        u_leakage_map, origin="lower", vmin=-0.05, vmax=0.05, cmap="coolwarm"
    )
    fig.colorbar(im, label="U/I")
    ax.set_aspect("equal", "box")
    ax.invert_xaxis()
    if save_plots:
        plt.savefig(f"u_leakage_{field}.png")
    # plt.xlim(-10,60)
    # plt.ylim(-10,40)
    return freqs, q_leakage_map, u_leakage_map, specs, wcs


def main(field, datadir, username="admin", password=None):
    global beams_col
    global island_col
    global comp_col

    beams_col, island_col, comp_col = get_db(
        "146.118.68.63", username=username, password=password
    )

    start = 0
    stop = -1
    freqs, q_leakage_map, u_leakage_map, data, wcs = makesurf(
        start, stop, field, datadir, save_plots=True
    )

    start = 0
    f_big, q_big, u_big = [], [], []
    for i in trange(6):
        stop = start + (288 // 6) - 1
        f, q, u, _, _ = makesurf(
            start, stop, field, datadir, save_plots=False, data=data
        )
        f_big.append(f)
        q_big.append(q)
        u_big.append(u)
        start += (288 // 6) - 1
    f_big = np.array(f_big)
    q_big = np.array(q_big)
    u_big = np.array(u_big)

    fig, ax = plt.subplots(
        2,
        6,
        figsize=(18, 6),
    )
    lim = 0.1
    for i, (f, q, u) in enumerate(zip(f_big, q_big, u_big)):
        ax[0, i].imshow(q, origin="lower", vmin=-lim, vmax=lim, cmap=plt.cm.coolwarm)
        ax[0, i].axis("off")
        ax[0, i].invert_xaxis()
        ax[0, i].set_title(f"{f/1e6:0.1f}MHz")
        ax[1, i].imshow(
<<<<<<< HEAD
            u, origin="lower", cmap=plt.cm.coolwarm, vmin=-lim, vmax=lim,
=======
            u,
            origin="lower",
            cmap=plt.cm.coolwarm,
            vmin=-lim,
            vmax=lim,
>>>>>>> e3057abe
        )
        ax[1, i].axis("off")
        ax[1, i].invert_xaxis()

    ax[0, 0].text(-20, 50, "Q")
    ax[1, 0].text(-20, 50, "U")
    # plt.subplots_adjust(hspace=0)
    plt.savefig(f"{field}_leakages.png")


def cli():
    import argparse
    import getpass

    # Help string to be shown using the -h option
    descStr = f"""
    Make leakage plots for a field.

    """
    # Parse the command line options
    parser = argparse.ArgumentParser(
        description=descStr, formatter_class=argparse.RawTextHelpFormatter
    )
    parser.add_argument(
        "field", metavar="field", type=str, help="RACS field to mosaic - e.g. 2132-50A."
    )

    parser.add_argument(
        "datadir",
        metavar="datadir",
        type=str,
        help="Directory containing cutouts (in subdir outdir/cutouts)..",
    )

    args = parser.parse_args()
    password = getpass.getpass()
    main(field=args.field, datadir=args.datadir, username="admin", password=password)


if __name__ == "__main__":
    cli()<|MERGE_RESOLUTION|>--- conflicted
+++ resolved
@@ -165,13 +165,9 @@
 
     # plot results
     fig = plt.figure(figsize=(10, 10))
-<<<<<<< HEAD
-    ax = fig.add_subplot(111,)
-=======
     ax = fig.add_subplot(
         111,
     )
->>>>>>> e3057abe
     # q_leakage_map = np.rot90(q_estimates_arr.reshape((len(xnew),len(ynew))).astype(float),k=3)
     q_leakage_map = np.rot90(
         q_estimates_arr.reshape((len(xnew), len(ynew))).astype(float), k=3
@@ -188,13 +184,9 @@
     # plt.ylim(-10,40)
 
     fig = plt.figure(figsize=(10, 10))
-<<<<<<< HEAD
-    ax = fig.add_subplot(111,)
-=======
     ax = fig.add_subplot(
         111,
     )
->>>>>>> e3057abe
     u_leakage_map = np.rot90(
         u_estimates_arr.reshape((len(xnew), len(ynew))).astype(float), k=3
     )
@@ -253,15 +245,11 @@
         ax[0, i].invert_xaxis()
         ax[0, i].set_title(f"{f/1e6:0.1f}MHz")
         ax[1, i].imshow(
-<<<<<<< HEAD
-            u, origin="lower", cmap=plt.cm.coolwarm, vmin=-lim, vmax=lim,
-=======
             u,
             origin="lower",
             cmap=plt.cm.coolwarm,
             vmin=-lim,
             vmax=lim,
->>>>>>> e3057abe
         )
         ax[1, i].axis("off")
         ax[1, i].invert_xaxis()
