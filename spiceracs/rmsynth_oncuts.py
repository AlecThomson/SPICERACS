#!/usr/bin/env python3
"""Run RM-CLEAN on cutouts in parallel"""
import functools
import json
import logging as log
import os
import pdb
import subprocess
import sys
import time
import traceback
import warnings
from glob import glob
from pprint import pformat, pprint
from shutil import copyfile

import astropy.units as u
import dask
import matplotlib.pyplot as plt
import numpy as np
import pandas as pd
import psutil
import pymongo
from astropy.coordinates import SkyCoord
from astropy.io import fits
from astropy.modeling import fitting, models
from astropy.stats import mad_std, sigma_clip
from astropy.wcs import WCS
from dask import delayed
from dask.diagnostics import ProgressBar
from dask.distributed import Client, LocalCluster, progress, wait
from IPython import embed
from RMtools_1D import do_RMsynth_1D
from RMtools_3D import do_RMsynth_3D
from RMutils.util_misc import create_frac_spectra
from RMutils.util_plotTk import plot_rmsf_fdf_fig
from spectral_cube import SpectralCube
from tqdm import tqdm, trange

from spiceracs.utils import (
    MyEncoder,
    chunk_dask,
    fit_pl,
    get_db,
    getfreq,
    test_db,
    tqdm_dask,
    try_mkdir,
)


@delayed
def rmsynthoncut3d(
    island_id,
    beam,
    outdir,
    freq,
    field,
    phiMax_radm2=None,
    dPhi_radm2=None,
    nSamples=5,
    weightType="variance",
    fitRMSF=True,
    not_RMSF=False,
    rm_verbose=False,
    ion=False,
):
    """3D RM-synthesis

    Args:
        island_id (str): RACS Island ID
        freq (list): Frequencies in Hz
        host (str): Host of MongoDB
        field (str): RACS field ID
        database (bool, optional): Update MongoDB. Defaults to False.
        phiMax_radm2 (float, optional): Max Faraday depth. Defaults to None.
        dPhi_radm2 (float, optional): Faraday dpeth channel width. Defaults to None.
        nSamples (int, optional): Samples acorss RMSF. Defaults to 5.
        weightType (str, optional): Weighting type. Defaults to 'variance'.
        fitRMSF (bool, optional): Fit RMSF. Defaults to False.
        not_RMSF (bool, optional): Skip calculation of RMSF. Defaults to False.
        rm_verbose (bool, optional): Verbose RMsynth. Defaults to False.
    """

    iname = island_id
    ifile = os.path.join(outdir, beam["beams"][field]["i_file"])

    if ion:
        qfile = os.path.join(outdir, beam["beams"][field]["q_file_ion"])
        ufile = os.path.join(outdir, beam["beams"][field]["u_file_ion"])
    else:
        qfile = os.path.join(outdir, beam["beams"][field]["q_file"])
        ufile = os.path.join(outdir, beam["beams"][field]["u_file"])
    # vfile = beam['beams'][field]['v_file']

    header, dataQ = do_RMsynth_3D.readFitsCube(qfile, rm_verbose)
    header, dataU = do_RMsynth_3D.readFitsCube(ufile, rm_verbose)
    header, dataI = do_RMsynth_3D.readFitsCube(ifile, rm_verbose)

    dataQ = np.squeeze(dataQ)
    dataU = np.squeeze(dataU)
    dataI = np.squeeze(dataI)

    if np.isnan(dataI).all() or np.isnan(dataQ).all() or np.isnan(dataU).all():
        log.critical(f"Cubelet {iname} is entirely NaN")
        myquery = {"Source_ID": iname}
        badvalues = {
            "$set": {
                "rmsynth3d": False,
            }
        }
        return pymongo.UpdateOne(myquery, badvalues)
    rmsi = estimate_noise_annulus(dataI.shape[2] // 2, dataI.shape[1] // 2, dataI)
    rmsi[rmsi == 0] = np.nan
    rmsi[np.isnan(rmsi)] = np.nanmedian(rmsi)

    # rmsq = rms_1d(dataQ)
    rmsq = estimate_noise_annulus(dataQ.shape[2] // 2, dataQ.shape[1] // 2, dataQ)
    rmsq[rmsq == 0] = np.nan
    rmsq[np.isnan(rmsq)] = np.nanmedian(rmsq)

    # rmsu = rms_1d(dataU)
    rmsu = estimate_noise_annulus(dataU.shape[2] // 2, dataU.shape[1] // 2, dataU)
    rmsu[rmsu == 0] = np.nan
    rmsu[np.isnan(rmsu)] = np.nanmedian(rmsu)
    rmsArr = np.max([rmsq, rmsu], axis=0)

    # Run 3D RM-synthesis on the cubes
    dataArr = do_RMsynth_3D.run_rmsynth(
        dataQ=dataQ,
        dataU=dataU,
        freqArr_Hz=freq,
        dataI=None,
        rmsArr=rmsArr,
        phiMax_radm2=phiMax_radm2,
        dPhi_radm2=dPhi_radm2,
        nSamples=nSamples,
        weightType=weightType,
        fitRMSF=fitRMSF,
        nBits=32,
        verbose=rm_verbose,
        not_rmsf=not_RMSF,
    )

    prefix = f"{iname}_"
    # Write to files
    do_RMsynth_3D.writefits(
        dataArr,
        headtemplate=header,
        fitRMSF=fitRMSF,
        prefixOut=prefix,
        outDir=os.path.dirname(ifile),
        write_seperate_FDF=True,
        not_rmsf=not_RMSF,
        nBits=32,
        verbose=rm_verbose,
    )

    myquery = {"Source_ID": iname}
    # Prep header
    head_dict = dict(header)
    head_dict.pop("", None)
    head_dict["COMMENT"] = str(head_dict["COMMENT"])

    outer_dir = os.path.basename(os.path.dirname(ifile))

    newvalues = {
        "$set": {
            "rm3dfiles": {
                "FDF_real_dirty": os.path.join(
                    outer_dir, f"{prefix}FDF_real_dirty.fits"
                ),
                "FDF_im_dirty": os.path.join(outer_dir, f"{prefix}FDF_im_dirty.fits"),
                "FDF_tot_dirty": os.path.join(outer_dir, f"{prefix}FDF_tot_dirty.fits"),
                "RMSF_real": os.path.join(outer_dir, f"{prefix}RMSF_real.fits"),
                "RMSF_tot": os.path.join(outer_dir, f"{prefix}RMSF_tot.fits"),
                "RMSF_FWHM": os.path.join(outer_dir, f"{prefix}RMSF_FWHM.fits"),
            },
            "rmsynth3d": True,
            "header": dict(header),
        }
    }
    return pymongo.UpdateOne(myquery, newvalues)


@delayed
def rms_1d(data):
    """Compute RMS from bounding pixels"""
    Nfreq, Ndec, Nra = data.shape
    mask = np.ones((Ndec, Nra), dtype=np.bool)
    mask[3:-3, 3:-3] = False
    rms = np.nanstd(data[:, mask], axis=1)
    return rms


def estimate_noise_annulus(x_center, y_center, cube):
    """
    Noise estimation for annulus taken around point source. Annulus has fixed
    inner radius of 10 and outer radius of 31. Function makes an annulus shaped
    mask, then for each source applies the mask at each frequency and takes the
    standard deviation.

    ​Inputs: Array of sets of pixel coordinates (y-position,x-position) for
    sources, Stokes cube (assumes 4 axes), array of flagged channels (can be an
    empty array), number of frequency channels.

    ​Output: 2D array of standard deviation values with shape (length of
    coordinate array, number of unflagged frequency channels).
    """
    cube = np.nan_to_num(cube, nan=0)
    inner_radius = 10
    # Set outer radius to cutout edge if default value is too big
    if min(cube.shape[-2:]) <= 62:
        outer_radius = min(cube.shape[-2:]) // 2 - 1
    else:
        outer_radius = 31

    lenfreq = cube.shape[0]
    naxis = len(cube.shape)
    err = np.zeros(lenfreq)
    # try:
    y, x = np.ogrid[
        -1 * outer_radius : outer_radius + 1, -1 * outer_radius : outer_radius + 1
    ]
    grid_mask = np.logical_or(
        x**2 + y**2 < inner_radius**2, x**2 + y**2 > outer_radius**2
    )
    for i in range(lenfreq):
        if naxis == 4:
            grid = cube[
                i,
                0,
                y_center - outer_radius : y_center + outer_radius + 1,
                x_center - outer_radius : x_center + outer_radius + 1,
            ]
        else:  # naxis ==3
            grid = cube[
                i,
                y_center - outer_radius : y_center + outer_radius + 1,
                x_center - outer_radius : x_center + outer_radius + 1,
            ]

        # Calculate the MADFM, and convert to standard sigma:
        noisepix = np.ma.masked_array(grid, grid_mask)
        # if (noisepix == np.nan).any():
        #    embed
        err[i] = np.ma.median(np.ma.fabs(noisepix - np.ma.median(noisepix))) / 0.6745
    err[err == 0] = np.nan
    return err


@delayed
def rmsynthoncut1d(
    comp: dict,
    beam: dict,
    outdir: str,
    freq: np.ndarray,
    field: str,
    polyOrd: int = 3,
    phiMax_radm2: float = None,
    dPhi_radm2: float = None,
    nSamples: int = 5,
    weightType: str = "variance",
    fitRMSF: bool = True,
    noStokesI: bool = False,
    showPlots: bool = False,
    savePlots: bool = False,
    debug: bool = False,
    rm_verbose: bool = False,
    fit_function: str = "log",
    tt0: str = None,
    tt1: str = None,
    ion: bool = False,
    do_own_fit: bool = False,
) -> pymongo.UpdateOne:
    """1D RM synthesis

    Args:
        comp_id (str): RACS component ID
        outdir (str): Output directory
        freq (list): Frequencies in Hz
        host (str): MongoDB host
        field (str): RACS field
        database (bool, optional): Update MongoDB. Defaults to False.
        polyOrd (int, optional): Order of fit to I. Defaults to 3.
        phiMax_radm2 (float, optional): Max FD. Defaults to None.
        dPhi_radm2 (float, optional): Delta FD. Defaults to None.
        nSamples (int, optional): Samples across RMSF. Defaults to 5.
        weightType (str, optional): Weight type. Defaults to 'variance'.
        fitRMSF (bool, optional): Fit RMSF. Defaults to False.
        noStokesI (bool, optional): Ignore Stokes I. Defaults to False.
        showPlots (bool, optional): Show plots. Defaults to False.
        savePlots (bool, optional): Save plots. Defaults to False.
        debug (bool, optional): Turn on debug plots. Defaults to False.
        rm_verbose (bool, optional): Verbose RMsynth. Defaults to False.
    """
    iname = comp["Source_ID"]
    cname = comp["Gaussian_ID"]
    ifile = os.path.join(outdir, beam["beams"][field]["i_file"])
    if ion:
        qfile = os.path.join(outdir, beam["beams"][field]["q_file_ion"])
        ufile = os.path.join(outdir, beam["beams"][field]["u_file_ion"])
    else:
        qfile = os.path.join(outdir, beam["beams"][field]["q_file"])
        ufile = os.path.join(outdir, beam["beams"][field]["u_file"])

    header, dataQ = do_RMsynth_3D.readFitsCube(qfile, rm_verbose)
    header, dataU = do_RMsynth_3D.readFitsCube(ufile, rm_verbose)
    header, dataI = do_RMsynth_3D.readFitsCube(ifile, rm_verbose)

    dataQ = np.squeeze(dataQ)
    dataU = np.squeeze(dataU)
    dataI = np.squeeze(dataI)

    if np.isnan(dataI).all() or np.isnan(dataQ).all() or np.isnan(dataU).all():
        log.critical(f"Entire data is NaN for {iname}")
        myquery = {"Gaussian_ID": cname}
        badvalues = {"$set": {"rmsynth1d": False}}
        return pymongo.UpdateOne(myquery, badvalues)

    rmsi = estimate_noise_annulus(dataI.shape[2] // 2, dataI.shape[1] // 2, dataI)
    rmsi[rmsi == 0] = np.nan
    rmsi[np.isnan(rmsi)] = np.nanmedian(rmsi)

    rmsq = estimate_noise_annulus(dataQ.shape[2] // 2, dataQ.shape[1] // 2, dataQ)
    rmsq[rmsq == 0] = np.nan
    rmsq[np.isnan(rmsq)] = np.nanmedian(rmsq)

    rmsu = estimate_noise_annulus(dataU.shape[2] // 2, dataU.shape[1] // 2, dataU)
    rmsu[rmsu == 0] = np.nan
    rmsu[np.isnan(rmsu)] = np.nanmedian(rmsu)

    prefix = f"{os.path.dirname(ifile)}/{cname}"

    ra = comp["RA"]
    dec = comp["Dec"]
    coord = SkyCoord(ra * u.deg, dec * u.deg)
    if len(dataI.shape) == 4:
        # drop Stokes axis
        wcs = WCS(header).dropaxis(2)
    else:
        wcs = WCS(header)

    x, y = np.array(wcs.celestial.world_to_pixel(coord)).round().astype(int)

    qarr = dataQ[:, y, x]
    uarr = dataU[:, y, x]
    iarr = dataI[:, y, x]

    iarr[iarr == 0] = np.nan
    qarr[qarr == 0] = np.nan
    uarr[uarr == 0] = np.nan

    i_filter = sigma_clip(rmsi, sigma=5, stdfunc=mad_std)
    q_filter = sigma_clip(rmsq, sigma=5, stdfunc=mad_std)
    u_filter = sigma_clip(rmsu, sigma=5, stdfunc=mad_std)

    filter_idx = (i_filter.mask) | (q_filter.mask) | (u_filter.mask)

    iarr[filter_idx] = np.nan
    qarr[filter_idx] = np.nan
    uarr[filter_idx] = np.nan
    rmsi[filter_idx] = np.nan
    rmsq[filter_idx] = np.nan
    rmsu[filter_idx] = np.nan

    if tt0 and tt1:
        mfs_i_0 = fits.getdata(tt0, memmap=True)
        mfs_i_1 = fits.getdata(tt1, memmap=True)
        mfs_head = fits.getheader(tt0)
        mfs_wcs = WCS(mfs_head)
        xp, yp = np.array(mfs_wcs.celestial.world_to_pixel(coord)).round().astype(int)
        tt1_p = mfs_i_1[yp, xp]
        tt0_p = mfs_i_0[yp, xp]

        alpha = -1 * tt1_p / tt0_p
        amplitude = tt0_p
        x_0 = mfs_head["RESTFREQ"]

        log.debug(f"alpha is {alpha}")
        model_I = models.PowerLaw1D(amplitude=amplitude, x_0=x_0, alpha=alpha)
        modStokesI = model_I(freq)
        model_repr = model_I.__repr__()

    elif do_own_fit:
        log.debug(f"Doing own fit")
        fit_dict = fit_pl(freq=freq, flux=iarr, fluxerr=rmsi, nterms=abs(polyOrd))
        alpha = None
        amplitude = None
        x_0 = None
        model_repr = None
        modStokesI = fit_dict["best_m"]

    else:
        alpha = None
        amplitude = None
        x_0 = None
        model_repr = None
        modStokesI = None

    if np.sum(np.isfinite(qarr)) < 2 or np.sum(np.isfinite(uarr)) < 2:
        log.critical(f"{cname} QU data is all NaNs.")
        myquery = {"Gaussian_ID": cname}
        badvalues = {"$set": {"rmsynth1d": False}}
        return pymongo.UpdateOne(myquery, badvalues)
    if noStokesI:
        data = [np.array(freq), qarr, uarr, rmsq, rmsu]
    else:
        data = [np.array(freq), iarr, qarr, uarr, rmsi, rmsq, rmsu]

    if np.isnan(iarr).all():
        log.critical(f"{cname} I data is all NaNs.")
        myquery = {"Gaussian_ID": cname}
        badvalues = {"$set": {"rmsynth1d": False}}
        return pymongo.UpdateOne(myquery, badvalues)

    # Run 1D RM-synthesis on the spectra
    np.savetxt(f"{prefix}.dat", np.vstack(data).T, delimiter=" ")
    try:
        log.debug(f"Using {fit_function} to fit Stokes I")
        mDict, aDict = do_RMsynth_1D.run_rmsynth(
            data=data,
            polyOrd=polyOrd,
            phiMax_radm2=phiMax_radm2,
            dPhi_radm2=dPhi_radm2,
            nSamples=nSamples,
            weightType=weightType,
            fitRMSF=fitRMSF,
            noStokesI=noStokesI,
            modStokesI=modStokesI,
            nBits=32,
            saveFigures=savePlots,
            showPlots=showPlots,
            verbose=rm_verbose,
            debug=debug,
            fit_function=fit_function,
            prefixOut=prefix,
        )
    except Exception as err:
        traceback.print_tb(err.__traceback__)
        raise err
    if savePlots:
        plt.close("all")
        plotdir = os.path.join(outdir, "plots")
        plot_files = glob(os.path.join(os.path.dirname(ifile), "*.pdf"))
        for src in plot_files:
            base = os.path.basename(src)
            dst = os.path.join(plotdir, base)
            copyfile(src, dst)

    # Update model values if own fit was used
    if do_own_fit:
        # Wrangle into format that matches RM-Tools
        mDict["polyCoeffs"] = ",".join(
            [
                # Pad with zeros to length 5
                str(i)
                for i in np.pad(
                    fit_dict["best_p"],
                    (0, 5 - len(fit_dict["best_p"])),
                    "constant",
                    constant_values=np.nan,
                )[::-1]
            ]
        )
        mDict["polyCoefferr"] = ",".join(
            [
                str(i)
                for i in np.pad(
                    fit_dict["best_e"],
                    (0, 5 - len(fit_dict["best_e"])),
                    "constant",
                    constant_values=np.nan,
                )[::-1]
            ]
        )
<<<<<<< HEAD
        mDict["polyOrd"] = int(fit_dict["best_n"]) if np.isfinite(fit_dict["best_n"]) else float(np.nan)
        mDict["poly_reffreq"] = float(fit_dict["ref_nu"])
        mDict["IfitChiSqRed"] = float(fit_dict["chi_sq_red"])
        if fit_dict["fit_flag"]:
            mDict["IfitStat"] = 64
        else:
            mDict["IfitStat"] = 0
=======
        mDict["polyOrd"] = (
            int(fit_dict["best_n"])
            if np.isfinite(fit_dict["best_n"])
            else float(np.nan)
        )
        mDict["poly_reffreq"] = float(fit_dict["ref_nu"])
        mDict["IfitChiSqRed"] = float(fit_dict["chi_sq_red"])
        for key, val in fit_dict["fit_flag"].items():
            mDict[f"fit_flag_{key}"] = val
    else:
        # 0: Improper input parameters (not sure what would trigger this in RM-Tools?)
        # 1-4: One or more of the convergence criteria was met.
        # 5: Reached maximum number of iterations before converging.
        # 6-8: User defined limits for convergence are too small (should not occur, since RM-Tools uses default values)
        # 9: fit failed, reason unknown
        # 16: a fit parameter has become infinite/numerical overflow
        # +64 (can be added to other flags): model gives Stokes I values with S:N < 1 for at least one channel
        # +128 (can be added to other flags): model gives Stokes I values < 0 for at least one channel
        mDict["fit_flag_is_negative"] = mDict["IfitStat"] >= 128
        mDict["fit_flag_is_close_to_zero"] = mDict["IfitStat"] >= 64
        mDict["fit_flag_is_not_finite"] = mDict["IfitStat"] >= 16
        mDict["fit_flag_is_not_normal"] = mDict["IfitStat"] >= 5
>>>>>>> a921e465

    # Ensure JSON serializable
    for k, v in mDict.items():
        if isinstance(v, np.float_):
            mDict[k] = float(v)
        elif isinstance(v, np.float32):
            mDict[k] = float(v)
        elif isinstance(v, np.int_):
            mDict[k] = int(v)
        elif isinstance(v, np.int32):
            mDict[k] = int(v)
        elif isinstance(v, np.ndarray):
            mDict[k] = v.tolist()
        elif isinstance(v, np.bool_):
            mDict[k] = bool(v)

    do_RMsynth_1D.saveOutput(mDict, aDict, prefix, rm_verbose)

    myquery = {"Gaussian_ID": cname}

    # Prep header
    head_dict = dict(header)
    head_dict.pop("", None)
    head_dict["COMMENT"] = str(head_dict["COMMENT"])

    outer_dir = os.path.basename(os.path.dirname(ifile))

    # Fix for json encoding

    newvalues = {
        "$set": {
            "rm1dfiles": {
                "FDF_dirty": os.path.join(outer_dir, f"{cname}_FDFdirty.dat"),
                "RMSF": os.path.join(outer_dir, f"{cname}_RMSF.dat"),
                "weights": os.path.join(outer_dir, f"{cname}_weight.dat"),
                "summary_dat": os.path.join(outer_dir, f"{cname}_RMsynth.dat"),
                "summary_json": os.path.join(outer_dir, f"{cname}_RMsynth.json"),
            },
            "rmsynth1d": True,
            "header": head_dict,
            "rmsynth_summary": mDict,
            "spectra": {
                "freq": np.array(freq).tolist(),
                "I_model": modStokesI.tolist() if modStokesI is not None else None,
                "I_model_params": {
                    "alpha": float(alpha) if alpha is not None else None,
                    "amplitude": float(amplitude) if amplitude is not None else None,
                    "x_0": float(x_0) if x_0 is not None else None,
                    "model_repr": model_repr,
                },
                "I": iarr.tolist(),
                "Q": qarr.tolist(),
                "U": uarr.tolist(),
                "I_err": rmsi.tolist(),
                "Q_err": rmsq.tolist(),
                "U_err": rmsu.tolist(),
            },
        }
    }
    return pymongo.UpdateOne(myquery, newvalues)


@delayed
def rmsynthoncut_i(
    comp_id,
    outdir,
    freq,
    host,
    field,
    username=None,
    password=None,
    nSamples=5,
    phiMax_radm2=None,
    verbose=False,
    rm_verbose=False,
):
    """RMsynth on Stokes I

    Args:
        comp_id (str): RACS component ID
        freq (list): Frequencies in Hz
        host (str): MongoDB host
        field (str): RACS field
        nSamples ([type]): Samples across the RMSF
        phiMax_radm2 (float): Max FD
        verbose (bool, optional): Verbose output Defaults to False.
        rm_verbose (bool, optional): Verbose RMsynth. Defaults to False.
    """
    beams_col, island_col, comp_col = get_db(
        host=host, username=username, password=password
    )

    # Basic querey
    myquery = {"Gaussian_ID": comp_id}
    doc = comp_col.find_one(myquery)

    iname = doc["Source_ID"]
    cname = doc["Gaussian_ID"]

    beams = beams_col.find_one({"Source_ID": iname})
    ifile = os.path.join(outdir, beams["beams"][field]["i_file"])
    outdir = os.path.dirname(ifile)

    header, dataI = do_RMsynth_3D.readFitsCube(ifile, rm_verbose)

    prefix = f"{outdir}/validation_{cname}"
    # Get source peak from Selavy
    ra = doc["RA"]
    dec = doc["Dec"]
    if len(dataI.shape) == 4:
        # drop Stokes axis
        wcs = WCS(header).dropaxis(2)
    else:
        wcs = WCS(header)

    x, y, z = (
        np.array(wcs.all_world2pix(ra, dec, np.nanmean(freq), 0)).round().astype(int)
    )

    mom = np.nansum(dataI, axis=0)

    plt.ion()
    plt.figure()
    plt.imshow(mom, origin="lower", cmap="cubehelix_r")
    plt.scatter(x, y, c="r", marker="x")
    plt.show()
    _ = input("Press [enter] to continue")  # wait for input from the user
    plt.close()  # close the figure to show the next one.

    data = np.nansum(dataI[:, y - 1 : y + 1 + 1, x - 1 : x + 1 + 1], axis=(1, 2))

    rmsi = estimate_noise_annulus(dataI.shape[2] // 2, dataI.shape[1] // 2, dataI)
    rmsi[rmsi == 0] = np.nan
    rmsi[np.isnan(rmsi)] = np.nanmedian(rmsi)
    noise = rmsi

    plt.ion()
    plt.figure()
    plt.step(freq / 1e9, data)

    imod, qArr, uArr, dqArr, duArr, fitDict = create_frac_spectra(
        freqArr=freq,
        IArr=data,
        QArr=data,
        UArr=data,
        dIArr=noise,
        dQArr=noise,
        dUArr=noise,
        polyOrd=3,
        verbose=True,
        debug=False,
    )
    plt.plot(freq / 1e9, imod)
    plt.xlabel(r"$\nu$ [GHz]")
    plt.ylabel(r"$I$ [Jy/beam]")
    plt.tight_layout()
    plt.show()
    _ = input("Press [enter] to continue")  # wait for input from the user
    plt.close()  # close the figure to show the next one.

    data = data - imod
    data = data - np.nanmean(data)
    plt.ion()
    plt.figure()
    plt.step(freq / 1e9, data)
    plt.xlabel(r"$\nu$ [GHz]")
    plt.ylabel(r"$I-\mathrm{model}(I)-\mathrm{mean}(\mathrm{model}(I))$")
    plt.tight_layout()
    plt.show()
    _ = input("Press [enter] to continue")  # wait for input from the user
    plt.close()  # close the figure to show the next one.

    datalist = [freq, data, data, dqArr, duArr]

    phi_max = phiMax_radm2
    mDict, aDict = do_RMsynth_1D.run_rmsynth(
        datalist, phiMax_radm2=phi_max, nSamples=nSamples, verbose=True
    )
    plt.ion()
    plt.figure()
    plt.plot(aDict["phiArr_radm2"], abs(aDict["dirtyFDF"]))
    plt.xlabel(r"$\phi$ [rad m$^{-2}$]")
    plt.ylabel(r"Dirty FDF (Stokes I)")
    plt.tight_layout()
    plt.show()
    _ = input("Press [enter] to continue")  # wait for input from the user
    plt.close()  # close the figure to show the next one.
    do_RMsynth_1D.saveOutput(mDict, aDict, prefix, verbose=verbose)


def main(
    field: str,
    outdir: str,
    host: str,
    username: str = None,
    password: str = None,
    dimension: str = "1d",
    verbose: bool = True,
    database: bool = False,
    validate: bool = False,
    limit: int = None,
    savePlots: bool = False,
    weightType: str = "variance",
    fitRMSF: bool = True,
    phiMax_radm2: float = None,
    dPhi_radm2: float = None,
    nSamples: int = 5,
    polyOrd: int = 3,
    noStokesI: bool = False,
    showPlots: bool = False,
    not_RMSF: bool = False,
    rm_verbose: bool = False,
    debug: bool = False,
    fit_function: str = "log",
    tt0: str = None,
    tt1: str = None,
    ion: bool = False,
    do_own_fit: bool = False,
) -> None:

    outdir = os.path.abspath(outdir)
    outdir = os.path.join(outdir, "cutouts")

    if savePlots:
        plotdir = os.path.join(outdir, "plots")
        try_mkdir(plotdir)

    beams_col, island_col, comp_col = get_db(
        host=host, username=username, password=password
    )

    beam_query = {
        "$and": [{f"beams.{field}": {"$exists": True}}, {f"beams.{field}.DR1": True}]
    }

    beams = pd.DataFrame(list(beams_col.find(beam_query).sort("Source_ID")))
    beams.set_index("Source_ID", drop=False, inplace=True)
    island_ids = sorted(beams_col.distinct("Source_ID", beam_query))

    isl_query = {"Source_ID": {"$in": island_ids}}
    components = pd.DataFrame(
        list(
            comp_col.find(
                isl_query,
                # Only get required values
                {
                    "Source_ID": 1,
                    "Gaussian_ID": 1,
                    "RA": 1,
                    "Dec": 1,
                },
            ).sort("Source_ID")
        )
    )
    components.set_index("Source_ID", drop=False, inplace=True)
    component_ids = list(components["Gaussian_ID"])

    n_comp = comp_col.count_documents(isl_query)
    n_island = island_col.count_documents(isl_query)

    # Unset rmsynth in db
    if dimension == "1d":
        query_1d = {"$and": [{"Source_ID": {"$in": island_ids}}, {"rmsynth1d": True}]}

        comp_col.update_many(query_1d, {"$set": {"rmsynth1d": False}})

    elif dimension == "3d":
        query_3d = {"$and": [{"Source_ID": {"$in": island_ids}}, {"rmsynth3d": True}]}

        island_col.update(query_3d, {"$set": {"rmsynth3d": False}})

    if limit is not None:
        n_comp = limit
        n_island = limit
        island_ids = island_ids[:limit]
        component_ids = component_ids[:limit]

    # Make frequency file
    freq, freqfile = getfreq(
        os.path.join(outdir, f"{beams.iloc[0]['beams'][f'{field}']['q_file']}"),
        outdir=outdir,
        filename="frequencies.txt",
    )
    freq = np.array(freq)

    outputs = []

    if validate:
        log.info(f"Running RMsynth on {n_comp} components")
        # We don't run this in parallel!
        for i, comp_id in enumerate(component_ids):
            output = rmsynthoncut_i(
                comp_id=comp_id,
                outdir=outdir,
                freq=freq,
                host=host,
                field=field,
                username=username,
                password=password,
                nSamples=nSamples,
                phiMax_radm2=phiMax_radm2,
                verbose=verbose,
                rm_verbose=rm_verbose,
            )
            output.compute()

    elif dimension == "1d":
        log.info(f"Running RMsynth on {n_comp} components")
        for i, (_, comp) in tqdm(
            enumerate(components.iterrows()),
            total=n_comp,
            disable=(not verbose),
            desc="Constructing 1D RMsynth jobs",
        ):
            if i > n_comp + 1:
                break
            else:
                beam = dict(beams.loc[comp["Source_ID"]])
                output = rmsynthoncut1d(
                    comp=comp,
                    beam=beam,
                    outdir=outdir,
                    freq=freq,
                    field=field,
                    polyOrd=polyOrd,
                    phiMax_radm2=phiMax_radm2,
                    dPhi_radm2=dPhi_radm2,
                    nSamples=nSamples,
                    weightType=weightType,
                    fitRMSF=fitRMSF,
                    noStokesI=noStokesI,
                    showPlots=showPlots,
                    savePlots=savePlots,
                    debug=debug,
                    rm_verbose=rm_verbose,
                    fit_function=fit_function,
                    tt0=tt0,
                    tt1=tt1,
                    ion=ion,
                    do_own_fit=do_own_fit,
                )
                outputs.append(output)

    elif dimension == "3d":
        log.info(f"Running RMsynth on {n_island} islands")

        for i, island_id in enumerate(island_ids):
            if i > n_island + 1:
                break
            else:
                beam = dict(beams.loc[island_id])
                output = rmsynthoncut3d(
                    island_id=island_id,
                    beam=beam,
                    outdir=outdir,
                    freq=freq,
                    field=field,
                    phiMax_radm2=phiMax_radm2,
                    dPhi_radm2=dPhi_radm2,
                    nSamples=nSamples,
                    weightType=weightType,
                    fitRMSF=fitRMSF,
                    not_RMSF=not_RMSF,
                    rm_verbose=rm_verbose,
                    ion=ion,
                )
                outputs.append(output)

    futures = chunk_dask(
        outputs=outputs,
        task_name="RMsynth",
        progress_text="Running RMsynth",
        verbose=verbose,
    )

    if database:
        log.info("Updating database...")
        updates = [f.compute() for f in futures]
        # Remove None values
        updates = [u for u in updates if u is not None]
        log.info("Sending updates to database...")
        if dimension == "1d":
            db_res = comp_col.bulk_write(updates, ordered=False)
            log.info(pformat(db_res.bulk_api_result))
        elif dimension == "3d":
            db_res = island_col.bulk_write(updates, ordered=False)
            log.info(pformat(db_res.bulk_api_result))
    log.info("RMsynth done!")


def cli():
    """Command-line interface"""
    import argparse

    from astropy.utils.exceptions import AstropyWarning

    warnings.simplefilter("ignore", category=AstropyWarning)
    from astropy.io.fits.verify import VerifyWarning

    warnings.simplefilter("ignore", category=VerifyWarning)
    warnings.simplefilter("ignore", category=RuntimeWarning)
    # Help string to be shown using the -h option
    logostr = """
     mmm   mmm   mmm   mmm   mmm
     )-(   )-(   )-(   )-(   )-(
    ( S ) ( P ) ( I ) ( C ) ( E )
    |   | |   | |   | |   | |   |
    |___| |___| |___| |___| |___|
     mmm     mmm     mmm     mmm
     )-(     )-(     )-(     )-(
    ( R )   ( A )   ( C )   ( S )
    |   |   |   |   |   |   |   |
    |___|   |___|   |___|   |___|

    """

    # Help string to be shown using the -h option
    descStr = f"""
    {logostr}
    SPICE-RACS Stage 5:
    Run RMsynthesis on cubelets.

    Note: Runs on brightest sources first.

    """

    # Parse the command line options
    parser = argparse.ArgumentParser(
        description=descStr, formatter_class=argparse.RawTextHelpFormatter
    )
    parser.add_argument(
        "field", metavar="field", type=str, help="RACS field to mosaic - e.g. 2132-50A."
    )
    parser.add_argument(
        "outdir",
        metavar="outdir",
        type=str,
        help="Directory containing cutouts (in subdir outdir/cutouts).",
    )

    parser.add_argument(
        "host",
        metavar="host",
        type=str,
        help="Host of mongodb (probably $hostname -i).",
    )

    parser.add_argument(
        "--username", type=str, default=None, help="Username of mongodb."
    )

    parser.add_argument(
        "--password", type=str, default=None, help="Password of mongodb."
    )

    parser.add_argument(
        "--dimension",
        dest="dimension",
        default="1d",
        help="How many dimensions for RMsynth [1d] or '3d'.",
    )

    parser.add_argument(
        "-v", dest="verbose", action="store_true", help="verbose output [False]."
    )

    parser.add_argument(
        "--ion", action="store_true", help="Use ionospheric-corrected data [False]."
    )

    parser.add_argument(
        "-m", dest="database", action="store_true", help="Add data to MongoDB [False]."
    )

    parser.add_argument(
        "--tt0",
        default=None,
        type=str,
        help="TT0 MFS image -- will be used for model of Stokes I -- also needs --tt1.",
    )

    parser.add_argument(
        "--tt1",
        default=None,
        type=str,
        help="TT1 MFS image -- will be used for model of Stokes I -- also needs --tt0.",
    )

    parser.add_argument(
        "--validate",
        dest="validate",
        action="store_true",
        help="Run on Stokes I [False].",
    )

    parser.add_argument(
        "--limit",
        dest="limit",
        default=None,
        type=int,
        help="Limit number of sources [All].",
    )
    parser.add_argument(
        "--own_fit",
        dest="do_own_fit",
        action="store_true",
        help="Use own Stokes I fit function [False].",
    )

    # RM-tools args
    parser.add_argument(
        "-sp", "--savePlots", action="store_true", help="save the plots [False]."
    )
    parser.add_argument(
        "-w",
        dest="weightType",
        default="variance",
        help="weighting [variance] (all 1s) or 'uniform'.",
    )
    parser.add_argument(
        "-f",
        dest="fit_function",
        type=str,
        default="log",
        help="Stokes I fitting function: 'linear' or ['log'] polynomials.",
    )
    parser.add_argument(
        "-t",
        dest="fitRMSF",
        action="store_true",
        help="Fit a Gaussian to the RMSF [False]",
    )
    parser.add_argument(
        "-l",
        dest="phiMax_radm2",
        type=float,
        default=None,
        help="Absolute max Faraday depth sampled (overrides NSAMPLES) [Auto].",
    )
    parser.add_argument(
        "-d",
        dest="dPhi_radm2",
        type=float,
        default=None,
        help="Width of Faraday depth channel [Auto].",
    )
    parser.add_argument(
        "-s",
        dest="nSamples",
        type=float,
        default=5,
        help="Number of samples across the FWHM RMSF.",
    )
    parser.add_argument(
        "-o",
        dest="polyOrd",
        type=int,
        default=3,
        help="polynomial order to fit to I spectrum [3].",
    )
    parser.add_argument(
        "-i",
        dest="noStokesI",
        action="store_true",
        help="ignore the Stokes I spectrum [False].",
    )
    parser.add_argument(
        "-p", dest="showPlots", action="store_true", help="show the plots [False]."
    )
    parser.add_argument(
        "-R",
        dest="not_RMSF",
        action="store_true",
        help="Skip calculation of RMSF? [False]",
    )
    parser.add_argument(
        "-rmv", dest="rm_verbose", action="store_true", help="Verbose RMsynth [False]."
    )
    parser.add_argument(
        "-D",
        dest="debug",
        action="store_true",
        help="turn on debugging messages & plots [False].",
    )

    args = parser.parse_args()

    if args.tt0 and not args.tt1:
        parser.error("the following arguments are required: tt1")
    elif args.tt1 and not args.tt0:
        parser.error("the following arguments are required: tt0")

    verbose = args.verbose
    rmv = args.rm_verbose
    if rmv:
        log.basicConfig(
            level=log.DEBUG,
            format="%(asctime)s.%(msecs)03d %(levelname)s %(module)s - %(funcName)s: %(message)s",
            datefmt="%Y-%m-%d %H:%M:%S",
        )
    elif verbose:
        log.basicConfig(
            level=log.INFO,
            format="%(asctime)s.%(msecs)03d %(levelname)s %(module)s - %(funcName)s: %(message)s",
            datefmt="%Y-%m-%d %H:%M:%S",
        )
    else:
        log.basicConfig(
            format="%(asctime)s.%(msecs)03d %(levelname)s %(module)s - %(funcName)s: %(message)s",
            datefmt="%Y-%m-%d %H:%M:%S",
        )

    cluster = LocalCluster(
        # n_workers=12, processes=True, threads_per_worker=1,
        local_directory="/dev/shm"
    )
    client = Client(cluster)
    log.debug(client)

    test_db(
        host=args.host, username=args.username, password=args.password, verbose=verbose
    )

    main(
        field=args.field,
        outdir=args.outdir,
        host=args.host,
        username=args.username,
        password=args.password,
        dimension=args.dimension,
        verbose=verbose,
        database=args.database,
        validate=args.validate,
        limit=args.limit,
        savePlots=args.savePlots,
        weightType=args.weightType,
        fitRMSF=args.fitRMSF,
        phiMax_radm2=args.phiMax_radm2,
        dPhi_radm2=args.dPhi_radm2,
        nSamples=args.nSamples,
        polyOrd=args.polyOrd,
        noStokesI=args.noStokesI,
        showPlots=args.showPlots,
        not_RMSF=args.not_RMSF,
        rm_verbose=args.rm_verbose,
        debug=args.debug,
        fit_function=args.fit_function,
        tt0=args.tt0,
        tt1=args.tt1,
        ion=args.ion,
        do_own_fit=args.do_own_fit,
    )


if __name__ == "__main__":
    cli()<|MERGE_RESOLUTION|>--- conflicted
+++ resolved
@@ -474,15 +474,6 @@
                 )[::-1]
             ]
         )
-<<<<<<< HEAD
-        mDict["polyOrd"] = int(fit_dict["best_n"]) if np.isfinite(fit_dict["best_n"]) else float(np.nan)
-        mDict["poly_reffreq"] = float(fit_dict["ref_nu"])
-        mDict["IfitChiSqRed"] = float(fit_dict["chi_sq_red"])
-        if fit_dict["fit_flag"]:
-            mDict["IfitStat"] = 64
-        else:
-            mDict["IfitStat"] = 0
-=======
         mDict["polyOrd"] = (
             int(fit_dict["best_n"])
             if np.isfinite(fit_dict["best_n"])
@@ -505,7 +496,6 @@
         mDict["fit_flag_is_close_to_zero"] = mDict["IfitStat"] >= 64
         mDict["fit_flag_is_not_finite"] = mDict["IfitStat"] >= 16
         mDict["fit_flag_is_not_normal"] = mDict["IfitStat"] >= 5
->>>>>>> a921e465
 
     # Ensure JSON serializable
     for k, v in mDict.items():
