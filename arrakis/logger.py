#!/usr/bin/env python3
# -*- coding: utf-8 -*-
"""Logging module for arrakis"""

import logging


# Create formatter
# formatter = logging.Formatter(
#     "SPICE: %(asctime)s.%(msecs)03d %(levelname)s %(module)s - %(funcName)s: %(message)s"
# )
class CustomFormatter(logging.Formatter):
    grey = "\x1b[38;20m"
    blue = "\x1b[34;20m"
    green = "\x1b[32;20m"
    yellow = "\x1b[33;20m"
    red = "\x1b[31;20m"
    bold_red = "\x1b[31;1m"
    reset = "\x1b[0m"
    format_str = "%(asctime)s.%(msecs)03d %(module)s - %(funcName)s: %(message)s"

    FORMATS = {
        logging.DEBUG: f"{blue}SPICE-%(levelname)s{reset} {format_str}",
        logging.INFO: f"{green}SPICE-%(levelname)s{reset} {format_str}",
        logging.WARNING: f"{yellow}SPICE-%(levelname)s{reset} {format_str}",
        logging.ERROR: f"{red}SPICE-%(levelname)s{reset} {format_str}",
        logging.CRITICAL: f"{bold_red}SPICE-%(levelname)s{reset} {format_str}",
    }

    def format(self, record):
        log_fmt = self.FORMATS.get(record.levelno)
        formatter = logging.Formatter(log_fmt, "%Y-%m-%d %H:%M:%S")
        return formatter.format(record)


<<<<<<< HEAD
def get_arrakis_logger(name: str='arrakis', attach_handler: bool=True) -> logging.Logger:
=======
def get_arrakis_logger(name: str = "arrakis") -> logging.Logger:
>>>>>>> 87edc572
    """Will construct a logger object.

    Args:
        name (str, optional): Name of the logger to attempt to use. This is ignored if in a prefect flowrun. Defaults to 'arrakis'.
        attach_handler (bool, optional): Attacjes a custom StreamHandler. Defaults to True. 

    Returns:
        logging.Logger: The appropriate logger
    """
    logging.captureWarnings(True)
    logger = logging.getLogger(name)
    logger.setLevel(logging.WARNING)

<<<<<<< HEAD
    if attach_handler:
        # Create console handler and set level to debug
        ch = logging.StreamHandler()
        ch.setLevel(logging.DEBUG)
        
        # Add formatter to ch
        ch.setFormatter(CustomFormatter())
        logger.addHandler(ch)
        
=======
    # Create console handler and set level to debug
    ch = logging.StreamHandler()
    ch.setLevel(logging.DEBUG)

    # Add formatter to ch
    ch.setFormatter(CustomFormatter())
    logger.addHandler(ch)

>>>>>>> 87edc572
    return logger


logger = get_arrakis_logger()<|MERGE_RESOLUTION|>--- conflicted
+++ resolved
@@ -33,11 +33,7 @@
         return formatter.format(record)
 
 
-<<<<<<< HEAD
 def get_arrakis_logger(name: str='arrakis', attach_handler: bool=True) -> logging.Logger:
-=======
-def get_arrakis_logger(name: str = "arrakis") -> logging.Logger:
->>>>>>> 87edc572
     """Will construct a logger object.
 
     Args:
@@ -51,7 +47,6 @@
     logger = logging.getLogger(name)
     logger.setLevel(logging.WARNING)
 
-<<<<<<< HEAD
     if attach_handler:
         # Create console handler and set level to debug
         ch = logging.StreamHandler()
@@ -61,16 +56,6 @@
         ch.setFormatter(CustomFormatter())
         logger.addHandler(ch)
         
-=======
-    # Create console handler and set level to debug
-    ch = logging.StreamHandler()
-    ch.setLevel(logging.DEBUG)
-
-    # Add formatter to ch
-    ch.setFormatter(CustomFormatter())
-    logger.addHandler(ch)
-
->>>>>>> 87edc572
     return logger
 
 
